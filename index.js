--- conflicted
+++ resolved
@@ -425,7 +425,6 @@
     return !!(admin.level === 0 || admin.analyticsPrivilege)
   }
 
-<<<<<<< HEAD
   async checkAdmHasManageAdminsPrivilege (adminEmail) {
     const admin = await this._getAdmin(adminEmail)
     if (!admin) throw new Error('Searched admin was not found')
@@ -433,12 +432,10 @@
     return !!(admin.level === 0 && admin.manageAdminsPrivilege)
   }
 
-=======
   /**
    * @param { string } email
    * @returns { BaseAdminT & { timestamp: Date, active: boolean } }
    */
->>>>>>> 04190efe
   async getAdmin (email) {
     const admin = await this._getAdmin(email)
     const displayKeys = ['email', 'level', 'blockPrivilege', 'company',
