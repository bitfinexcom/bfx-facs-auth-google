'use strict'

const path = require('path')
const fs = require('fs').promises
const assert = require('assert')
const _ = require('lodash')
const async = require('async')
const crypto = require('crypto')
const DbBase = require('bfx-facs-db-sqlite')
const uuidv4 = require('uuid/v4')
const { google } = require('googleapis')
const { UserError } = require('./errors')

const FORMS_FIELD = 'forms'

async function hash (password, salt = '') {
  return new Promise((resolve, reject) => {
    const computedSalt = salt || crypto.randomBytes(8).toString('hex')

    crypto.scrypt(password, computedSalt, 64, (err, derivedKey) => {
      if (err) reject(err)
      resolve(computedSalt + ':' + derivedKey.toString('hex'))
    })
  })
}

async function verify (password, hash) {
  return new Promise((resolve, reject) => {
    const [salt, key] = hash.split(':')
    crypto.scrypt(password, salt, 64, (err, derivedKey) => {
      if (err) reject(err)
      resolve(key === derivedKey.toString('hex'))
    })
  })
}

const tableName = 'admin_users'
/**
 * @typedef {{
 *  email: string,
 *  level: number,
 *  readOnly?: boolean,
 *  blockPrivilege?: boolean,
 *  analyticsPrivilege?: boolean,
 *  company?: string,
 *  forms?: string[]
 * }} BaseAdminT
 * @typedef { BaseAdminT & { password: string }} AddAdminT
 * @typedef { BaseAdminT & {
 *  active: boolean,
 *  id: number
 * }} AddedAdminT
 * @typedef {{ username: string, password: string }} LoginUserT
 * @typedef {{
 *  access_token: string | null;
 *  token_type: string | null;
 *  expiry_date: string | null;
 * }} Credentials
 * @typedef { AddedAdminT & {
 *  username: string,
 *  token: string,
 *  expires_at: Date
 * }} LoginResp
 */
class GoogleAuth extends DbBase {
  constructor (caller, opts = {}, ctx) {
    opts.name = 'auth-google'
    opts.runSqlAtStart = [
      `CREATE TABLE IF NOT EXISTS ${tableName} (
        id INTEGER PRIMARY KEY AUTOINCREMENT,
        email TEXT UNIQUE NOT NULL,
        password TEXT,
        level INTEGER NOT NULL,
        active TINYINTEGER DEFAULT 1,
        readOnly TINYINTEGER,
        blockPrivilege TINYINTEGER,
        analyticsPrivilege TINYINTEGER,
        manageAdminsPrivilege TINYINTEGER,
        company TEXT,
        timestamp DATETIME DEFAULT CURRENT_TIMESTAMP,
        ${FORMS_FIELD} TEXT
      )`,
      `CREATE UNIQUE INDEX IF NOT EXISTS uidx_email ON ${tableName}(email ASC)`
    ]
    super(caller, opts, ctx)

    this.name = 'auth-google'
    this._hasConf = true
    this.useRedis = opts.useRedis || false
    this.mongoFac = opts.mongoFac || caller.dbMongo_m0
    this.redisFac = opts.redisFac || caller.redis_gc0

    this.init()

    if (opts.conf) this.conf = opts.conf
    this.checkAdmAccessLevel = this.checkAdmAccessLevel.bind(this)
  }

  _start (cb) {
    if (!this.conf.useDB) {
      return cb()
    }

    async.series([
      async () => {
        if (this.conf.useDB) {
          const db = this.opts.db
          const dbDir = path.dirname(db)
          try {
            await fs.access(dbDir)
          } catch (err) {
            if (err && err.code === 'ENOENT') {
              await fs.mkdir(dbDir)
            }
          }
        }
      },
      super._start.bind(this),
      async () => {
        await this._saveAdminsFromConfig()
      }
    ], cb)
  }

  _stop (cb) {
    if (!this.conf.useDB) {
      return cb()
    }

    super._stop(cb)
  }

  /**
   * @param {{ user: LoginUserT, google: Credentials, ip: number }} args
   * @param { (err: null|Error, res: LoginResp) => void } cb
   * @returns { void }
   */
  loginAdmin (args, cb) {
    const { user, google, ip } = args

    const complete = (user)
      ? ['username', 'password'].every(k => k in user)
      : ['access_token', 'token_type', 'expiry_date'].every(k => k in google)
    if (!complete) return cb(new Error('AUTH_FAC_LOGIN_KEYS_MISSING'))

    return (user)
      ? this._loginAdminPass(user, ip, cb)
      : this._loginAdminGoogle(google, ip, cb)
  }

  async _loginAdminPass (params, ip, cb) {
    const {
      valid, level, extra
    } = await this.basicAuthAdmLogCheck(params.username, params.password)

    return (valid)
      ? this._createAdminToken(params.username, ip, level, extra, cb)
      : cb(new Error('AUTH_FAC_LOGIN_INCORRECT_USERNAME_PASSWORD'))
  }

  async _loginAdminGoogle (params, ip, cb) {
    try {
      const email = await this.googleEmailFromToken(params)
      const { valid, level, extra } = await this._validAdminUserGoogleEmail(email)
      return (valid)
        ? this._createAdminToken(email, ip, level, extra, cb)
        : cb(new Error('AUTH_FAC_ONLY_BITFINEX_ACCOUNTS_ARE_ALLOW'))
    } catch (e) {
      cb(new Error('AUTH_FAC_INCORRECT_GOOGLE_TOKEN'))
    }
  }

  async _createAdminToken (user, ip, level, extra = {}, cb) {
    const username = user
    const token = 'ADM-' + uuidv4()
    const exp = new Date()
    exp.setHours(exp.getHours() + 8)
    const query = { username, token, ip, level, expires_at: exp }
    try {
      await this._createUniqueAndExpireDbToken(query)
      return cb(null, { username, token, level, ...extra, expires_at: exp })
    } catch (e) {
      return cb(new Error('AUTH_FAC_ADMIN_TOKEN_CREATE_ERROR'))
    }
  }

  _tokenKey (query) {
    return `adminTokens:${query.token}:${query.ip}`
  }

  _createUniqueAndExpireDbToken (query) {
    if (!this.useRedis) { // mongodb
      const mc = this.mongoFac.db
      const collection = 'adminTokens'
      return new Promise((resolve, reject) => {
        mc.collection(collection)
          .insertOne(query, (err, res) => {
            if (err) return reject(err)
            resolve()
          })
      })
    } else { // redis
      const key = this._tokenKey(query)
      const expires_at = (query.expires_at - new Date()) / 1000 // eslint-disable-line camelcase
      return new Promise((resolve, reject) => {
        this.redisFac.cli_rw.multi([
          ['set', key, JSON.stringify(query)],
          ['expire', key, expires_at] // eslint-disable-line camelcase
        ]).exec((err, result) => {
          if (err) return reject(err)
          resolve()
        })
      })
    }
  }

  async _validAdminUserGoogleEmail (mail) {
    return this._whiteListEmail(mail)
  }

  preAdminTokenCheck (authToken) {
    return (authToken && authToken.length === 2 && authToken[0])
      ? authToken[0].startsWith('ADM')
      : false
  }

  async checkAdminRedis (authToken, level = 0) {
    const preCheck = this.preAdminTokenCheck(authToken)
    if (!preCheck) return false
    const token = authToken[0]
    const ip = authToken[1].ip
    const key = this._tokenKey({ token, ip })
    const json = await this.redisFac.cli_rw.get(key)
    const data = JSON.parse(json)
    return data && this.checkAdmAccessLevel(data.username, level)
  }

  _getOAuth2Client () {
    const { clientId, clientSecret } = this.conf.google
    return new google.auth.OAuth2(
      clientId,
      clientSecret
    )
  }

  async googleEmailFromToken (token) {
    const oAuth2Client = await this._getOAuth2Client()
    oAuth2Client.setCredentials(token)
    const oauth2 = google.oauth2({ version: 'v2', auth: oAuth2Client })

    return new Promise((resolve, reject) => {
      oauth2.userinfo.get(
        (err, data) => {
          if (err) reject(new Error('AUTH_FAC_ERROR_ASK_EMAIL:' + err.toString()))
          else resolve(data && data.data && data.data.email)
        })
    })
  }

  async _whiteListEmail (sentEmail) {
    const admin = await this._getAdmin(sentEmail)

    if (!admin) return { valid: false }

    const { email, password, level, ...extra } = admin

    return {
      valid: true,
      level,
      extra
    }
  }

  async _saveAdminsFromConfig () {
    const admins = this.conf.ADM_USERS
    if (!(admins && Array.isArray(admins))) return true

    const tasks = admins.map(async (admin) => {
      const { email } = admin
      const adm = await this._getAdmin(email)
      if (adm) return adm

      return this.addAdmin(admin)
    })

    await Promise.all(tasks)
  }

  /**
   * @param { AddAdminT } user
   * @returns { Promise<AddedAdminT> }
   */
  async addAdmin (user) {
    assert.ok(this.conf.useDB, 'Cannot add admins if DB is not available')

    const {
      email,
      password,
      level,
      readOnly,
      blockPrivilege,
      analyticsPrivilege,
      manageAdminsPrivilege,
      company
    } = user

    assert.ok(typeof email === 'string', 'Email is required')
    assert.ok(typeof level === 'number', 'Level must be a number')

    if (password) {
      assert.ok(typeof password === 'string', 'Password should be a string')
    }

    if (readOnly) {
      assert.ok(typeof readOnly === 'boolean', 'readOnly should be a boolean')
    }

    if (blockPrivilege) {
      assert.ok(typeof blockPrivilege === 'boolean', 'blockPrivilege should be a boolean')
    }

    if (analyticsPrivilege) {
      assert.ok(typeof analyticsPrivilege === 'boolean', 'analyticsPrivilege should be a boolean')
    }

    if (manageAdminsPrivilege) {
      assert.ok(typeof manageAdminsPrivilege === 'boolean', 'manageAdminsPrivilege should be a boolean')
    }

    if (company) {
      assert.ok(typeof company === 'string', 'company should be a string')
    }

    const adm = await this._getAdmin(email, false)
    if (adm) throw new Error('ADMIN_ACCOUNT_EXISTS')

    const hashedPassword = password
      ? await hash(password, this.conf.hashSalt)
      : null

    user.password = hashedPassword

    return new Promise((resolve, reject) => {
      const keys = Object.keys(user)

      this.db.run(
        `INSERT INTO ${tableName} (${keys.join(', ')}) VALUES (${Array(keys.length).fill('?').join(', ')})`,
        keys.map(key => key === FORMS_FIELD ? JSON.stringify(user[key]) : user[key]),
        function (err) {
          if (err) return reject(err)

          resolve({
            email,
            level,
            readOnly,
            blockPrivilege,
            analyticsPrivilege,
            manageAdminsPrivilege,
            company,
            active: true,
            id: this.lastID
          })
        }
      )
    })
  }

  async updateAdmin (email, user) {
    assert.ok(this.conf.useDB, 'Cannot add admins if DB is not available')

    const {
      password,
      level,
      readOnly,
      blockPrivilege,
      analyticsPrivilege,
      manageAdminsPrivilege,
      company,
      active
    } = user

    assert.ok(typeof email === 'string', 'Email is required')

    if (user.email) {
      throw new UserError('Email cannot be updated')
    }

    if (password) {
      throw new UserError('Use Change Password endpoint to update user password')
    }
    
    if (level) {
      assert.ok(typeof level === 'number', 'Level must be a number')
    }

    if (readOnly) {
      assert.ok(typeof readOnly === 'boolean', 'readOnly should be a boolean')
    }

    if (blockPrivilege) {
      assert.ok(typeof blockPrivilege === 'boolean', 'blockPrivilege should be a boolean')
    }

    if (analyticsPrivilege) {
      assert.ok(typeof analyticsPrivilege === 'boolean', 'analyticsPrivilege should be a boolean')
    }

    if (manageAdminsPrivilege) {
      assert.ok(typeof manageAdminsPrivilege === 'boolean', 'manageAdminsPrivilege should be a boolean')
    }

    if (company) {
      assert.ok(typeof company === 'string', 'company should be a string')
    }

    if (active) {
      assert.ok(typeof active === 'boolean', 'active should be a boolean')
    }

    const adm = await this._getAdmin(email)
    if (!adm) throw new UserError('ADMIN_ACCOUNT_DOES_NOT_EXIST_OR_IS_NOT_ACTIVE')

    return new Promise((resolve, reject) => {
      const keys = Object.keys(user)

      this.db.run(
        `UPDATE ${tableName} SET ${keys.join(' = ?, ')} = ? WHERE id = ?`,
        keys.map(key => user[key]).concat(adm.id),
        function (err) {
          if (err) return reject(err)

          resolve(user)
        }
      )
    })
  }

  async updateAdminPassword (email, newPassword, oldPassword) {
    assert.ok(this.conf.useDB, 'Cannot add admins if DB is not available')

    assert.ok(typeof email === 'string', 'Email is required')
    assert.ok(typeof newPassword === 'string', 'New Password is required')
    assert.ok(typeof oldPassword === 'string', 'Old Password is required')

    const adm = await this._getAdmin(email)
    if (!adm) throw new UserError('ADMIN_ACCOUNT_DOES_NOT_EXIST_OR_IS_NOT_ACTIVE')

    if (!(await verify(oldPassword, adm.password))) {
      throw new UserError('INVALID_PASSWORD')
    }

    const password = await hash(newPassword, this.conf.hashSalt)

    return new Promise((resolve, reject) => {
      this.db.run(
        `UPDATE ${tableName} SET password = ? WHERE id = ?`,
        [password, adm.id],
        function (err) {
          if (err) return reject(err)

          resolve(true)
        }
      )
    })
  }

  async removeAdmin (idOrEmail) {
    assert.ok(this.conf.useDB, 'Cannot remove admins if DB is not available')

    return new Promise((resolve, reject) => {
      this.db.serialize(() => {
        const statement = this.db.prepare(`DELETE FROM ${tableName} WHERE id=? OR email=?`)
        statement.run([idOrEmail, idOrEmail])
        statement.finalize(err => {
          if (err) return reject(err)

          resolve(idOrEmail)
        })
      })
    })
  }

  async basicAuthAdmLogCheck (sentEmail, sentPassword) {
    const admin = await this._getAdmin(sentEmail)

    const isValidPassword = this.conf.useDB
      ? sentPassword && admin?.password && (await verify(sentPassword, admin.password))
      : admin?.password === sentPassword

    if (!(
      admin &&
      admin.password && // password cant be empty or false
      isValidPassword
    )) {
      return { valid: false }
    }

    const { email, password, level, ...extra } = admin

    return {
      valid: true,
      level,
      extra
    }
  }

  async checkAdmAccessLevel (adminEmail, level) {
    const admin = await this._getAdmin(adminEmail)
    const valid = !!admin && admin.level <= level
    return valid
  }

  async checkAdmIsReadOnly (adminEmail) {
    const admin = await this._getAdmin(adminEmail)
    if (!admin) throw new Error('Searched admin was not found')

    return !!admin.readOnly
  }

  async checkAdmHasBlockPrivilege (adminEmail) {
    const admin = await this._getAdmin(adminEmail)
    if (!admin) throw new Error('Searched admin was not found')

    return !!(admin.level === 0 || admin.blockPrivilege)
  }

  async checkAdmHasAnalyticsPrivilege (adminEmail) {
    const admin = await this._getAdmin(adminEmail)
    if (!admin) throw new Error('Searched admin was not found')

    return !!(admin.level === 0 || admin.analyticsPrivilege)
  }

  async checkAdmHasManageAdminsPrivilege (adminEmail) {
    const admin = await this._getAdmin(adminEmail)
    if (!admin) throw new Error('Searched admin was not found')

    return !!(admin.level === 0 && admin.manageAdminsPrivilege)
  }

  /**
   * @param { string } email
   * @returns { BaseAdminT & { timestamp: Date, active: boolean } }
   */
  async getAdmin (email) {
    const admin = await this._getAdmin(email)
    const displayKeys = ['email', 'level', 'blockPrivilege', 'company',
<<<<<<< HEAD
      'analyticsPrivilege', 'manageAdminsPrivilege', 'readOnly', 'active', 'timestamp']
=======
      'analyticsPrivilege', 'readOnly', 'active', 'timestamp', FORMS_FIELD]

    if (this.conf.useDB && admin && admin[FORMS_FIELD]) {
      admin[FORMS_FIELD] = JSON.parse(admin[FORMS_FIELD])
    }
>>>>>>> f0862822

    return admin
      ? _.pick(admin, displayKeys)
      : admin
  }

  async _getAdmin (email, active = true) {
    if (!email) return false

    return this.conf.useDB
      ? this._getAdminFromDB(email, active)
      : this._getAdminFromConfig(email)
  }

  async _getAdminFromDB (email, active) {
    return new Promise((resolve, reject) => {
      const query = active
        ? `SELECT * FROM ${tableName} WHERE LOWER(email) = ? AND active = 1`
        : `SELECT * FROM ${tableName} WHERE LOWER(email) = ?`

      this.db.get(query, [email.toLowerCase()], (err, row) => {
        if (err) return reject(err)
        resolve(row)
      })
    })
  }

  _getAdminFromConfig (email) {
    const admins = this.conf.ADM_USERS || []

    for (const adm of admins) {
      if (adm.email.toLowerCase() === email.toLowerCase()) return adm
    }

    return false
  }

  async getAdminEmails () {
    return this.conf.useDB
      ? this._getAdminEmailsFromDB()
      : this._getAdminEmailsFromConfig()
  }

  async _getAdminEmailsFromDB () {
    return new Promise((resolve, reject) => {
      const query = `SELECT LOWER(email) AS email FROM ${tableName} WHERE active = 1 ORDER BY email ASC`

      this.db.all(query, [], (err, rows) => {
        if (err) return reject(err)
        resolve((rows || []).map(row => row.email))
      })
    })
  }

  async _getAdminEmailsFromConfig () {
    const admins = this.conf.ADM_USERS || []
    return admins.map(
      u => u.email.toLowerCase()
    )
  }
}

module.exports = GoogleAuth<|MERGE_RESOLUTION|>--- conflicted
+++ resolved
@@ -545,15 +545,11 @@
   async getAdmin (email) {
     const admin = await this._getAdmin(email)
     const displayKeys = ['email', 'level', 'blockPrivilege', 'company',
-<<<<<<< HEAD
-      'analyticsPrivilege', 'manageAdminsPrivilege', 'readOnly', 'active', 'timestamp']
-=======
-      'analyticsPrivilege', 'readOnly', 'active', 'timestamp', FORMS_FIELD]
+      'analyticsPrivilege', 'manageAdminsPrivilege', 'readOnly', 'active', 'timestamp', FORMS_FIELD]
 
     if (this.conf.useDB && admin && admin[FORMS_FIELD]) {
       admin[FORMS_FIELD] = JSON.parse(admin[FORMS_FIELD])
     }
->>>>>>> f0862822
 
     return admin
       ? _.pick(admin, displayKeys)
